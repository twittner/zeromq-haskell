name:               zeromq4-haskell
version:            0.5.1
synopsis:           Bindings to ZeroMQ 4.x
category:           System, FFI
license:            MIT
license-file:       LICENSE
author:             Toralf Wittner
maintainer:         Toralf Wittner <tw@dtex.org>
copyright:          (c) 2010 - 2014 zeromq-haskell authors
homepage:           http://github.com/twittner/zeromq-haskell/
stability:          experimental
tested-With:        GHC == 7.6.3
cabal-version:      >= 1.8
build-type:         Simple
extra-source-files:
      README.md
    , CHANGELOG.md
    , AUTHORS
    , examples/*.hs
    , examples/Makefile
    , examples/perf/*.hs
    , examples/perf/Makefile
    , tests/*.hs
    , tests/System/ZMQ4/Test/*.hs

description:
    The 0MQ lightweight messaging kernel is a library which extends
    the standard socket interfaces with features traditionally provided
    by specialised messaging middleware products.
    .
    0MQ sockets provide an abstraction of asynchronous message queues,
    multiple messaging patterns, message filtering (subscriptions),
    seamless access to multiple transport protocols and more.
    .
    This library provides the Haskell language binding to 0MQ >= 4.x

source-repository head
    type:             git
    location:         https://github.com/twittner/zeromq-haskell

library
    hs-source-dirs:    src
    exposed-modules:
        System.ZMQ4
        System.ZMQ4.Monadic
        Data.Restricted

    other-modules:
        System.ZMQ4.Base
        System.ZMQ4.Internal
        System.ZMQ4.Error

    ghc-options:       -Wall -O2 -fwarn-tabs -funbox-strict-fields

    build-depends:
          base         >= 3 && < 5
        , async        == 2.0.*
        , bytestring
        , containers
<<<<<<< HEAD
        , exceptions   >= 0.4 && < 0.6
=======
        , exceptions   >= 0.6
>>>>>>> 47b539a2
        , semigroups   >= 0.8
        , transformers >= 0.3

    if os(windows)
        extra-libraries: zmq
    else
        pkgconfig-depends: libzmq >= 4.0 && < 5.0

    if os(freebsd)
        extra-libraries: pthread

test-suite zeromq-haskell-tests
    type:             exitcode-stdio-1.0
    hs-source-dirs:   tests
    main-is:          tests.hs
    ghc-options:      -Wall -threaded
    build-depends:
          zeromq4-haskell
        , async
        , base             >= 3 && < 5
        , bytestring
        , QuickCheck       >= 2.6
        , tasty            >= 0.8
        , tasty-hunit      >= 0.8
        , tasty-quickcheck >= 0.8<|MERGE_RESOLUTION|>--- conflicted
+++ resolved
@@ -1,5 +1,5 @@
 name:               zeromq4-haskell
-version:            0.5.1
+version:            0.6
 synopsis:           Bindings to ZeroMQ 4.x
 category:           System, FFI
 license:            MIT
@@ -57,11 +57,7 @@
         , async        == 2.0.*
         , bytestring
         , containers
-<<<<<<< HEAD
-        , exceptions   >= 0.4 && < 0.6
-=======
-        , exceptions   >= 0.6
->>>>>>> 47b539a2
+        , exceptions   == 0.6.*
         , semigroups   >= 0.8
         , transformers >= 0.3
 
